--- conflicted
+++ resolved
@@ -5,13 +5,8 @@
 """
 
 from collections import defaultdict
-<<<<<<< HEAD
+
 from pandas import DataFrame
-=======
-
-from pandas import DataFrame
-
->>>>>>> 02a1e142
 from torch import cat, eq, int64, long, randperm, tensor, Tensor, zeros_like
 from torch.utils.data import Dataset
 
@@ -391,7 +386,6 @@
         """
         Returns a Pandas DataFrame with columns ['from', 'to', 'rel'].
         """
-<<<<<<< HEAD
         ix2ent = {v: k for k, v in self.ent2ix.items()}
         ix2rel = {v: k for k, v in self.rel2ix.items()}
 
@@ -405,18 +399,6 @@
         df['rel'] = df['rel'].apply(lambda x: ix2rel[x])
 
         return df
-=======
-        ix2ent = {v:k for k,v in self.ent2ix.items()}
-        ix2rel =  {v:k for k,v in self.rel2ix.items()}
-        data = []
-        for hr, set_of_tails in self.dict_of_tails.items():
-            h, r = hr
-            ent_h, rel = ix2ent[h], ix2rel[r]
-            for tail in set_of_tails:
-                ent_t = i2e[tail]
-                data.append([ent_h, ent_t, rel])
-        return DataFrame(data, columns=['from', 'to', 'rel'])
->>>>>>> 02a1e142
 
 
 class SmallKG(Dataset):
